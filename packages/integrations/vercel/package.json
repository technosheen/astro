--- conflicted
+++ resolved
@@ -50,12 +50,8 @@
     "test": "mocha --exit --timeout 20000 test/"
   },
   "dependencies": {
-<<<<<<< HEAD
-    "@astrojs/webapi": "^2.1.1",
     "@astrojs/internal-helpers": "^0.1.0",
-=======
     "@astrojs/webapi": "^2.2.0",
->>>>>>> ba865f5d
     "@vercel/analytics": "^0.1.8",
     "@vercel/nft": "^0.22.1",
     "esbuild": "^0.17.12",
