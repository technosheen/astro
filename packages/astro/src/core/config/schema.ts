import type { RehypePlugin, RemarkPlugin, RemarkRehype } from '@astrojs/markdown-remark';
import { markdownConfigDefaults } from '@astrojs/markdown-remark';
import type { ILanguageRegistration, IThemeRegistration, Theme } from 'shiki';
import type { AstroUserConfig, ViteUserConfig } from '../../@types/astro';

import type { OutgoingHttpHeaders } from 'node:http';
import path from 'node:path';
import { pathToFileURL } from 'node:url';
import { BUNDLED_THEMES } from 'shiki';
import { z } from 'zod';
import { appendForwardSlash, prependForwardSlash, removeTrailingForwardSlash } from '../path.js';

const ASTRO_CONFIG_DEFAULTS = {
	root: '.',
	srcDir: './src',
	publicDir: './public',
	outDir: './dist',
	cacheDir: './node_modules/.astro',
	base: '/',
	trailingSlash: 'ignore',
	build: {
		format: 'directory',
		client: './dist/client/',
		server: './dist/server/',
		assets: '_astro',
		serverEntry: 'entry.mjs',
		redirects: true,
		inlineStylesheets: 'auto',
		split: false,
		excludeMiddleware: false,
	},
	compressHTML: true,
	server: {
		host: false,
		port: 4321,
		open: false,
	},
	integrations: [],
	markdown: {
		drafts: false,
		...markdownConfigDefaults,
	},
	vite: {},
	legacy: {},
	redirects: {},
	experimental: {
		viewTransitions: false,
		optimizeHoistedScript: false,
	},
} satisfies AstroUserConfig & { server: { open: boolean } };

export const AstroConfigSchema = z.object({
	root: z
		.string()
		.optional()
		.default(ASTRO_CONFIG_DEFAULTS.root)
		.transform((val) => new URL(val)),
	srcDir: z
		.string()
		.optional()
		.default(ASTRO_CONFIG_DEFAULTS.srcDir)
		.transform((val) => new URL(val)),
	publicDir: z
		.string()
		.optional()
		.default(ASTRO_CONFIG_DEFAULTS.publicDir)
		.transform((val) => new URL(val)),
	outDir: z
		.string()
		.optional()
		.default(ASTRO_CONFIG_DEFAULTS.outDir)
		.transform((val) => new URL(val)),
	cacheDir: z
		.string()
		.optional()
		.default(ASTRO_CONFIG_DEFAULTS.cacheDir)
		.transform((val) => new URL(val)),
	site: z.string().url().optional(),
	compressHTML: z.boolean().optional().default(ASTRO_CONFIG_DEFAULTS.compressHTML),
	base: z.string().optional().default(ASTRO_CONFIG_DEFAULTS.base),
	trailingSlash: z
		.union([z.literal('always'), z.literal('never'), z.literal('ignore')])
		.optional()
		.default(ASTRO_CONFIG_DEFAULTS.trailingSlash),
	output: z
		.union([z.literal('static'), z.literal('server'), z.literal('hybrid')])
		.optional()
		.default('static'),
	scopedStyleStrategy: z
		.union([z.literal('where'), z.literal('class'), z.literal('attribute')])
		.optional()
		.default('attribute'),
	adapter: z.object({ name: z.string(), hooks: z.object({}).passthrough().default({}) }).optional(),
	integrations: z.preprocess(
		// preprocess
		(val) => (Array.isArray(val) ? val.flat(Infinity).filter(Boolean) : val),
		// validate
		z
			.array(z.object({ name: z.string(), hooks: z.object({}).passthrough().default({}) }))
			.default(ASTRO_CONFIG_DEFAULTS.integrations)
	),
	build: z
		.object({
			format: z
				.union([z.literal('file'), z.literal('directory')])
				.optional()
				.default(ASTRO_CONFIG_DEFAULTS.build.format),
			client: z
				.string()
				.optional()
				.default(ASTRO_CONFIG_DEFAULTS.build.client)
				.transform((val) => new URL(val)),
			server: z
				.string()
				.optional()
				.default(ASTRO_CONFIG_DEFAULTS.build.server)
				.transform((val) => new URL(val)),
			assets: z.string().optional().default(ASTRO_CONFIG_DEFAULTS.build.assets),
			assetsPrefix: z.string().optional(),
			serverEntry: z.string().optional().default(ASTRO_CONFIG_DEFAULTS.build.serverEntry),
			redirects: z.boolean().optional().default(ASTRO_CONFIG_DEFAULTS.build.redirects),
			inlineStylesheets: z
				.enum(['always', 'auto', 'never'])
				.optional()
				.default(ASTRO_CONFIG_DEFAULTS.build.inlineStylesheets),

			/**
			 * @deprecated
			 * Use the adapter feature instead
			 */
			split: z.boolean().optional().default(ASTRO_CONFIG_DEFAULTS.build.split),
			/**
			 * @deprecated
			 * Use the adapter feature instead
			 */
			excludeMiddleware: z
				.boolean()
				.optional()
				.default(ASTRO_CONFIG_DEFAULTS.build.excludeMiddleware),
		})
		.optional()
		.default({}),
	server: z.preprocess(
		// preprocess
		// NOTE: Uses the "error" command here because this is overwritten by the
		// individualized schema parser with the correct command.
		(val) => (typeof val === 'function' ? val({ command: 'error' }) : val),
		// validate
		z
			.object({
				open: z.boolean().optional().default(ASTRO_CONFIG_DEFAULTS.server.open),
				host: z
					.union([z.string(), z.boolean()])
					.optional()
					.default(ASTRO_CONFIG_DEFAULTS.server.host),
				port: z.number().optional().default(ASTRO_CONFIG_DEFAULTS.server.port),
				headers: z.custom<OutgoingHttpHeaders>().optional(),
			})
			.optional()
			.default({})
	),
	redirects: z
		.record(
			z.string(),
			z.union([
				z.string(),
				z.object({
					status: z.union([
						z.literal(300),
						z.literal(301),
						z.literal(302),
						z.literal(303),
						z.literal(304),
						z.literal(307),
						z.literal(308),
					]),
					destination: z.string(),
				}),
			])
		)
		.default(ASTRO_CONFIG_DEFAULTS.redirects),
	image: z
		.object({
			service: z.object({
				entrypoint: z.union([
					z.literal('astro/assets/services/sharp'),
					z.literal('astro/assets/services/squoosh'),
					z.string(),
				]),
				config: z.record(z.any()).default({}),
			}),
			domains: z.array(z.string()).default([]),
			remotePatterns: z
				.array(
					z.object({
						protocol: z.string().optional(),
						hostname: z
							.string()
							.refine(
								(val) => !val.includes('*') || val.startsWith('*.') || val.startsWith('**.'),
								{
									message: 'wildcards can only be placed at the beginning of the hostname',
								}
							)
							.optional(),
						port: z.string().optional(),
						pathname: z
							.string()
							.refine((val) => !val.includes('*') || val.endsWith('/*') || val.endsWith('/**'), {
								message: 'wildcards can only be placed at the end of a pathname',
							})
							.optional(),
					})
				)
				.default([]),
		})
		.default({
			service: { entrypoint: 'astro/assets/services/sharp', config: {} },
		}),
	markdown: z
		.object({
			drafts: z.boolean().default(false),
			syntaxHighlight: z
				.union([z.literal('shiki'), z.literal('prism'), z.literal(false)])
				.default(ASTRO_CONFIG_DEFAULTS.markdown.syntaxHighlight),
			shikiConfig: z
				.object({
					langs: z.custom<ILanguageRegistration>().array().default([]),
					theme: z
						.enum(BUNDLED_THEMES as [Theme, ...Theme[]])
						.or(z.custom<IThemeRegistration>())
						.default(ASTRO_CONFIG_DEFAULTS.markdown.shikiConfig.theme!),
					wrap: z.boolean().or(z.null()).default(ASTRO_CONFIG_DEFAULTS.markdown.shikiConfig.wrap!),
				})
				.default({}),
			remarkPlugins: z
				.union([
					z.string(),
					z.tuple([z.string(), z.any()]),
					z.custom<RemarkPlugin>((data) => typeof data === 'function'),
					z.tuple([z.custom<RemarkPlugin>((data) => typeof data === 'function'), z.any()]),
				])
				.array()
				.default(ASTRO_CONFIG_DEFAULTS.markdown.remarkPlugins),
			rehypePlugins: z
				.union([
					z.string(),
					z.tuple([z.string(), z.any()]),
					z.custom<RehypePlugin>((data) => typeof data === 'function'),
					z.tuple([z.custom<RehypePlugin>((data) => typeof data === 'function'), z.any()]),
				])
				.array()
				.default(ASTRO_CONFIG_DEFAULTS.markdown.rehypePlugins),
			remarkRehype: z
				.custom<RemarkRehype>((data) => data instanceof Object && !Array.isArray(data))
				.optional()
				.default(ASTRO_CONFIG_DEFAULTS.markdown.remarkRehype),
			gfm: z.boolean().default(ASTRO_CONFIG_DEFAULTS.markdown.gfm),
			smartypants: z.boolean().default(ASTRO_CONFIG_DEFAULTS.markdown.smartypants),
		})
		.default({}),
	vite: z
		.custom<ViteUserConfig>((data) => data instanceof Object && !Array.isArray(data))
		.default(ASTRO_CONFIG_DEFAULTS.vite),
	experimental: z
		.object({
			viewTransitions: z
				.boolean()
				.optional()
				.default(ASTRO_CONFIG_DEFAULTS.experimental.viewTransitions),
			optimizeHoistedScript: z
				.boolean()
				.optional()
				.default(ASTRO_CONFIG_DEFAULTS.experimental.optimizeHoistedScript),
		})
		.passthrough()
		.refine(
			(d) => {
				const validKeys = Object.keys(ASTRO_CONFIG_DEFAULTS.experimental);
				const invalidKeys = Object.keys(d).filter((key) => !validKeys.includes(key));
				if (invalidKeys.length > 0) return false;
				return true;
			},
			(d) => {
				const validKeys = Object.keys(ASTRO_CONFIG_DEFAULTS.experimental);
				const invalidKeys = Object.keys(d).filter((key) => !validKeys.includes(key));
				return {
					message: `Invalid experimental key: \`${invalidKeys.join(
						', '
					)}\`. \nMake sure the spelling is correct, and that your Astro version supports this experiment.\nSee https://docs.astro.build/en/reference/configuration-reference/#experimental-flags for more information.`,
				};
			}
		)
		.optional()
		.default({}),
	legacy: z.object({}).optional().default({}),
});

export type AstroConfigType = z.infer<typeof AstroConfigSchema>;

export function createRelativeSchema(cmd: string, fileProtocolRoot: string) {
	// We need to extend the global schema to add transforms that are relative to root.
	// This is type checked against the global schema to make sure we still match.
	const AstroConfigRelativeSchema = AstroConfigSchema.extend({
		root: z
			.string()
			.default(ASTRO_CONFIG_DEFAULTS.root)
			.transform((val) => resolveDirAsUrl(val, fileProtocolRoot)),
		srcDir: z
			.string()
			.default(ASTRO_CONFIG_DEFAULTS.srcDir)
			.transform((val) => resolveDirAsUrl(val, fileProtocolRoot)),
		compressHTML: z.boolean().optional().default(ASTRO_CONFIG_DEFAULTS.compressHTML),
		publicDir: z
			.string()
			.default(ASTRO_CONFIG_DEFAULTS.publicDir)
			.transform((val) => resolveDirAsUrl(val, fileProtocolRoot)),
		outDir: z
			.string()
			.default(ASTRO_CONFIG_DEFAULTS.outDir)
			.transform((val) => resolveDirAsUrl(val, fileProtocolRoot)),
		cacheDir: z
			.string()
			.default(ASTRO_CONFIG_DEFAULTS.cacheDir)
			.transform((val) => resolveDirAsUrl(val, fileProtocolRoot)),
		build: z
			.object({
				format: z
					.union([z.literal('file'), z.literal('directory')])
					.optional()
					.default(ASTRO_CONFIG_DEFAULTS.build.format),
				client: z
					.string()
					.optional()
					.default(ASTRO_CONFIG_DEFAULTS.build.client)
					.transform((val) => resolveDirAsUrl(val, fileProtocolRoot)),
				server: z
					.string()
					.optional()
					.default(ASTRO_CONFIG_DEFAULTS.build.server)
					.transform((val) => resolveDirAsUrl(val, fileProtocolRoot)),
				assets: z.string().optional().default(ASTRO_CONFIG_DEFAULTS.build.assets),
				assetsPrefix: z.string().optional(),
				serverEntry: z.string().optional().default(ASTRO_CONFIG_DEFAULTS.build.serverEntry),
				redirects: z.boolean().optional().default(ASTRO_CONFIG_DEFAULTS.build.redirects),
				inlineStylesheets: z
					.enum(['always', 'auto', 'never'])
					.optional()
					.default(ASTRO_CONFIG_DEFAULTS.build.inlineStylesheets),

				split: z.boolean().optional().default(ASTRO_CONFIG_DEFAULTS.build.split),
				excludeMiddleware: z
					.boolean()
					.optional()
					.default(ASTRO_CONFIG_DEFAULTS.build.excludeMiddleware),
			})
			.optional()
			.default({}),
		server: z.preprocess(
			// preprocess
			(val) => {
				if (typeof val === 'function') {
					return val({ command: cmd === 'dev' ? 'dev' : 'preview' });
				} else {
					return val;
				}
			},
			// validate
			z
				.object({
					host: z
						.union([z.string(), z.boolean()])
						.optional()
						.default(ASTRO_CONFIG_DEFAULTS.server.host),
					port: z.number().optional().default(ASTRO_CONFIG_DEFAULTS.server.port),
					open: z.boolean().optional().default(ASTRO_CONFIG_DEFAULTS.server.open),
					headers: z.custom<OutgoingHttpHeaders>().optional(),
					streaming: z.boolean().optional().default(true),
				})
				.optional()
				.default({})
		),
<<<<<<< HEAD
	}).transform((config) => {
		// If the user changed outDir but not build.server, build.config, adjust so those
		// are relative to the outDir, as is the expected default.
		if (
			!config.build.server.toString().startsWith(config.outDir.toString()) &&
			config.build.server.toString().endsWith('dist/server/')
		) {
			config.build.server = new URL('./dist/server/', config.outDir);
		}
		if (
			!config.build.client.toString().startsWith(config.outDir.toString()) &&
			config.build.client.toString().endsWith('dist/client/')
		) {
			config.build.client = new URL('./dist/client/', config.outDir);
		}

		// Handle `base` trailing slash based on `trailingSlash` config
		if (config.trailingSlash === 'never') {
			config.base = prependForwardSlash(removeTrailingForwardSlash(config.base));
		} else if (config.trailingSlash === 'always') {
			config.base = prependForwardSlash(appendForwardSlash(config.base));
		} else {
			config.base = prependForwardSlash(config.base);
		}
=======
	})
		.transform((config) => {
			// If the user changed outDir but not build.server, build.config, adjust so those
			// are relative to the outDir, as is the expected default.
			if (
				!config.build.server.toString().startsWith(config.outDir.toString()) &&
				config.build.server.toString().endsWith('dist/server/')
			) {
				config.build.server = new URL('./dist/server/', config.outDir);
			}
			if (
				!config.build.client.toString().startsWith(config.outDir.toString()) &&
				config.build.client.toString().endsWith('dist/client/')
			) {
				config.build.client = new URL('./dist/client/', config.outDir);
			}
			const trimmedBase = trimSlashes(config.base);

			// If there is no base but there is a base for site config, warn.
			const sitePathname = config.site && new URL(config.site).pathname;
			if (!trimmedBase.length && sitePathname && sitePathname !== '/') {
				config.base = sitePathname;
				/* eslint-disable no-console */
				console.warn(`The site configuration value includes a pathname of ${sitePathname} but there is no base configuration.

A future version of Astro will stop using the site pathname when producing <link> and <script> tags. Set your site's base with the base configuration.`);
			}

			if (trimmedBase.length && config.trailingSlash === 'never') {
				config.base = prependForwardSlash(trimmedBase);
			} else {
				config.base = prependForwardSlash(appendForwardSlash(trimmedBase));
			}
>>>>>>> f224c539

			return config;
		})
		.refine((obj) => !obj.outDir.toString().startsWith(obj.publicDir.toString()), {
			message:
				'`outDir` must not be placed inside `publicDir` to prevent an infinite loop. Please adjust the directory configuration and try again',
		});

	return AstroConfigRelativeSchema;
}

function resolveDirAsUrl(dir: string, root: string) {
	let resolvedDir = path.resolve(root, dir);
	if (!resolvedDir.endsWith(path.sep)) {
		resolvedDir += path.sep;
	}
	return pathToFileURL(resolvedDir);
}<|MERGE_RESOLUTION|>--- conflicted
+++ resolved
@@ -380,7 +380,6 @@
 				.optional()
 				.default({})
 		),
-<<<<<<< HEAD
 	}).transform((config) => {
 		// If the user changed outDir but not build.server, build.config, adjust so those
 		// are relative to the outDir, as is the expected default.
@@ -400,46 +399,11 @@
 		// Handle `base` trailing slash based on `trailingSlash` config
 		if (config.trailingSlash === 'never') {
 			config.base = prependForwardSlash(removeTrailingForwardSlash(config.base));
-		} else if (config.trailingSlash === 'always') {
+			} else if (config.trailingSlash === 'always') {
 			config.base = prependForwardSlash(appendForwardSlash(config.base));
 		} else {
 			config.base = prependForwardSlash(config.base);
-		}
-=======
-	})
-		.transform((config) => {
-			// If the user changed outDir but not build.server, build.config, adjust so those
-			// are relative to the outDir, as is the expected default.
-			if (
-				!config.build.server.toString().startsWith(config.outDir.toString()) &&
-				config.build.server.toString().endsWith('dist/server/')
-			) {
-				config.build.server = new URL('./dist/server/', config.outDir);
 			}
-			if (
-				!config.build.client.toString().startsWith(config.outDir.toString()) &&
-				config.build.client.toString().endsWith('dist/client/')
-			) {
-				config.build.client = new URL('./dist/client/', config.outDir);
-			}
-			const trimmedBase = trimSlashes(config.base);
-
-			// If there is no base but there is a base for site config, warn.
-			const sitePathname = config.site && new URL(config.site).pathname;
-			if (!trimmedBase.length && sitePathname && sitePathname !== '/') {
-				config.base = sitePathname;
-				/* eslint-disable no-console */
-				console.warn(`The site configuration value includes a pathname of ${sitePathname} but there is no base configuration.
-
-A future version of Astro will stop using the site pathname when producing <link> and <script> tags. Set your site's base with the base configuration.`);
-			}
-
-			if (trimmedBase.length && config.trailingSlash === 'never') {
-				config.base = prependForwardSlash(trimmedBase);
-			} else {
-				config.base = prependForwardSlash(appendForwardSlash(trimmedBase));
-			}
->>>>>>> f224c539
 
 			return config;
 		})
